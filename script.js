class ProjectileMotionSimulator {
    constructor() {
        this.canvas = document.getElementById('simulation-canvas');
        this.ctx = this.canvas.getContext('2d');
        
        // Physics constants
        this.gravity = 7; // m/s²
        
        // Simulation state
        this.isRunning = false;
        this.animationId = null;
        this.startTime = 0;
        
        // Current parameters (match slider defaults)
        this.initialVelocity = 2.5; // m/s
        this.mass = 1; // kg (note: mass doesn't affect motion in vacuum)
        this.initialHeight = 0; // m - always start from ground
        this.launchAngle = 25; // degrees - within allowed range
        
        // Current state
        this.currentTime = 0;
        this.currentHeight = 0;
        this.currentX = 0;
        this.currentVelocityX = 0;
        this.currentVelocityY = 0;
        this.maxHeight = 0;
        this.flightTime = 0;
        
        // Visual scaling
<<<<<<< HEAD
        this.pixelsPerMeter = 20; // pixels per meter (adjusted for 30m display)
        this.maxDisplayHeight = 30; // maximum height to display in meters
=======
        this.maxDisplayHeight = 15; // maximum height to display in meters
        this.pixelsPerMeter = 10; // will be calculated dynamically based on container height
        
        // Starting position offset from left edge
        this.startXOffset = 1; // meters from left edge
        
        // Horizontal display range
        this.horizontalDisplayRange = 25; // meters to show across full width
>>>>>>> f870a235
        
        this.initializeElements();
        this.bindEvents();
        this.updateDisplay();
        
        // Initialize angle display
        if (this.angleValue) {
            this.angleValue.textContent = this.launchAngle.toFixed(0) + '°';
        }

        // Delay initial setup to ensure DOM is fully rendered
        setTimeout(() => {
            this.calculatePixelsPerMeter();
            this.generateHeightTicks();
            this.generateXAxisTicks();
            
            if (!this.isRunning) {
                this.createBall();
            }
        }, 50);
    }
    
    initializeElements() {
        // Sliders
        this.velocitySlider = document.getElementById('initial-velocity');
        this.massSlider = document.getElementById('mass');
        this.angleSlider = document.getElementById('launch-angle');
        
        // Value displays
        this.velocityValue = document.getElementById('velocity-value');
        this.massValue = document.getElementById('mass-value');
        this.angleValue = document.getElementById('angle-value');
        
        // Buttons
        this.startBtn = document.getElementById('start-simulation');
        this.resetBtn = document.getElementById('reset-simulation');
        
<<<<<<< HEAD
        // Info displays
        this.timeDisplay = document.getElementById('current-time');
        this.heightDisplay = document.getElementById('current-height');
        this.velocityDisplay = document.getElementById('current-velocity');
        
=======
>>>>>>> f870a235
        // Simulation area
        this.simulationArea = document.querySelector('.simulation-area');
    }
    
    bindEvents() {
        // Slider events
        this.velocitySlider.addEventListener('input', (e) => {
            this.initialVelocity = parseFloat(e.target.value);
            this.velocityValue.textContent = this.initialVelocity.toFixed(1);
            this.calculateMaxHeight();
            this.updateDisplay();
            this.generateXAxisTicks();
        });
        
        this.massSlider.addEventListener('input', (e) => {
            this.mass = parseFloat(e.target.value);
            this.massValue.textContent = this.mass.toFixed(1);
            this.calculateMaxHeight();
            this.updateDisplay();
        });
        
        this.angleSlider.addEventListener('input', (e) => {
            let requestedAngle = parseFloat(e.target.value);
            
            // Restrict to allowed ranges: 0-25° and 65-75°
            if (requestedAngle > 25 && requestedAngle < 65) {
                // Snap to closest allowed value for forbidden middle range
                if (requestedAngle <= 45) {
                    requestedAngle = 25; // Snap to upper bound of first range
                } else {
                    requestedAngle = 65; // Snap to lower bound of second range
                }
                // Update the slider position to reflect the snapped value
                e.target.value = requestedAngle;
            } else if (requestedAngle > 75) {
                // Cap at maximum allowed angle
                requestedAngle = 75;
                e.target.value = requestedAngle;
            }
            
            this.launchAngle = requestedAngle;
            this.angleValue.textContent = this.launchAngle.toFixed(0) + '°';
            this.calculateMaxHeight();
            this.updateDisplay();
            this.generateXAxisTicks();
        });
        
        // Button events
        this.startBtn.addEventListener('click', () => this.startSimulation());
        this.resetBtn.addEventListener('click', () => this.resetSimulation());
        
        // Keyboard events
        document.addEventListener('keydown', (e) => {
            if (e.key === 'Enter' && !this.isRunning) {
                this.startSimulation();
            }
        });
        
        // Initialize ball at ground level
        this.createBall();
        this.currentHeight = this.initialHeight;
        this.generateXAxisTicks();
    }
    
    calculateMaxHeight() {
<<<<<<< HEAD
        // With variable gravity g(h, m) = 7m/(h + 5), we need to simulate to find max height
        // Simulate until velocity becomes zero (peak height)
        
        let time = 0;
        let maxHeight = this.initialHeight;
        let lastVelocity = this.initialVelocity;
        
        // Simulate with small time steps to find when velocity becomes zero
        const dt = 0.01; // 10ms steps for faster calculation
        for (let t = 0; t < 100; t += dt) { // Max 100 seconds
            const position = this.calculatePosition(t);
            
            if (position.velocity <= 0 && t > 0) {
                // Found peak - velocity just became negative
                maxHeight = Math.max(maxHeight, position.height);
                break;
            }
            
            maxHeight = Math.max(maxHeight, position.height);
            lastVelocity = position.velocity;
        }
        
        this.maxHeight = maxHeight;
        
        // Estimate flight time by simulating until ball returns to start height
        this.flightTime = 0;
        for (let t = 0; t < 200; t += 0.1) { // Max 200 seconds
            const position = this.calculatePosition(t);
            if (t > 0.1 && position.height <= this.initialHeight + 0.01) {
                this.flightTime = t;
                break;
            }
        }
        
        if (this.flightTime === 0) {
            this.flightTime = 100; // Fallback
        }
=======
        // Convert angle to radians
        const angleRad = (this.launchAngle * Math.PI) / 180;
        
        // Calculate vertical velocity component
        const v0y = this.initialVelocity * Math.sin(angleRad);
        
        // Calculate maximum height using kinematic equation: h_max = h_0 + v_0y²/(2g)
        this.maxHeight = this.initialHeight + (v0y * v0y) / (2 * this.gravity);
        
        // Calculate time of flight - simplified for ground-level launches
        if (this.initialHeight === 0) {
            // For ground-level launches: t = 2*v_0y/g
            this.flightTime = Math.abs(v0y) > 0.001 ? (2 * Math.abs(v0y)) / this.gravity : 0.1;
        } else {
            // For elevated launches, use quadratic formula
            // h(t) = h_0 + v_0y*t - (1/2)*g*t² = 0
            const a = -0.5 * this.gravity;
            const b = v0y;
            const c = this.initialHeight;
            
            const discriminant = b * b - 4 * a * c;
            if (discriminant >= 0) {
                const t1 = (-b + Math.sqrt(discriminant)) / (2 * a);
                const t2 = (-b - Math.sqrt(discriminant)) / (2 * a);
                this.flightTime = Math.max(t1, t2);
            } else {
                this.flightTime = 0.1; // Minimum flight time
            }
        }
        
        // Ensure minimum flight time for very low velocities
        this.flightTime = Math.max(this.flightTime, 0.1);
>>>>>>> f870a235
    }
    
    calculatePixelsPerMeter() {
        // Calculate pixels per meter to fill the full display height
        const containerHeight = this.simulationArea.clientHeight;
        const groundHeight = 40;
        const availableHeight = containerHeight - groundHeight;
        
        // Ensure we have valid dimensions before calculating
        if (availableHeight > 0 && this.maxDisplayHeight > 0) {
            this.pixelsPerMeter = availableHeight / this.maxDisplayHeight;
        } else {
            // Fallback to default scaling if dimensions aren't ready
            this.pixelsPerMeter = 20; // 20 pixels per meter as fallback
        }
        
        // Ensure minimum scaling
        this.pixelsPerMeter = Math.max(this.pixelsPerMeter, 5);
    }

    generateHeightTicks() {
        const leftScale = document.querySelector('.left-scale');
        const rightScale = document.querySelector('.right-scale');
        
        if (!leftScale || !rightScale) {
            console.error('Height scale elements not found!');
            return;
        }
        
        // Calculate proper scaling first
        this.calculatePixelsPerMeter();
        
        // Clear existing ticks
        leftScale.innerHTML = '';
        rightScale.innerHTML = '';
        
        // Generate ticks every 1 meter (from 0 at ground up to maxDisplayHeight)
        for (let height = 0; height <= this.maxDisplayHeight; height += 1) {
            const leftTick = this.createHeightTick(height, 'left');
            const rightTick = this.createHeightTick(height, 'right');
            
            leftScale.appendChild(leftTick);
            rightScale.appendChild(rightTick);
        }
    }
    
    createHeightTick(height, side) {
        const tick = document.createElement('div');
        tick.className = 'height-tick';
        
        // Only add label if it's not the maximum height (20m)
        if (height < this.maxDisplayHeight) {
            const label = document.createElement('span');
            label.className = 'height-label';
            label.textContent = `${height}m`;
            tick.appendChild(label);
        }
        
        // Position the tick based on height relative to the full simulation area
        // Use the simulation area's clientHeight (canvas + ground) so 0m aligns with ground top
        const containerHeight = this.simulationArea.clientHeight;
        const groundHeight = 40;
        const tickPosition = containerHeight - groundHeight - (height * this.pixelsPerMeter);
        tick.style.position = 'absolute';
        tick.style.top = `${tickPosition}px`;
        tick.style.width = '100%';
        
        return tick;
    }
    
    generateXAxisTicks() {
        const xAxisScale = document.querySelector('.x-axis-scale');
        
        if (!xAxisScale) {
            console.error('X-axis scale element not found!');
            return;
        }
        
        // Clear existing ticks
        xAxisScale.innerHTML = '';
        
        // Calculate how many meters to show across the full width
        const areaWidth = this.simulationArea.clientWidth;
        
        // Generate ticks every 1 meter, starting from the launch position as 0m
        for (let distance = 0; distance <= this.horizontalDisplayRange; distance += 1) {
            const tick = this.createXTick(distance, areaWidth, this.horizontalDisplayRange);
            xAxisScale.appendChild(tick);
        }
    }
    
    createXTick(distance, areaWidth, desiredRange) {
        const tickContainer = document.createElement('div');
        
        const tick = document.createElement('div');
        tick.className = 'x-tick';
        
        // Only add label if it's not the maximum distance (25m)
        if (distance < this.horizontalDisplayRange) {
            const label = document.createElement('span');
            label.className = 'x-tick-label';
            // Adjust label so that the launch position (at startXOffset) shows as 0m
            const labelDistance = distance - this.startXOffset;
            if (labelDistance >= 0) {
                label.textContent = `${labelDistance}m`;
                tickContainer.appendChild(label);
            }
        }
        
        tickContainer.appendChild(tick);
        
        // Position the tick to span the full width evenly
        const tickPosition = (distance / desiredRange) * areaWidth;
        
        tickContainer.style.position = 'absolute';
        tickContainer.style.left = `${tickPosition}px`;
        
        return tickContainer;
    }
    
    
    createBall() {
        // Remove existing ball if any
        const existingBall = document.querySelector('.ball');
        if (existingBall) {
            existingBall.remove();
        }
        
        this.ball = document.createElement('div');
        this.ball.className = 'ball';
        this.simulationArea.appendChild(this.ball);
        
        // Position ball at starting position
        this.positionBallAtStart();
    }
    
    positionBallByBottomHeight(height) {
        if (!this.ball) return;
        const containerHeight = this.simulationArea.clientHeight;
        const groundHeight = 40;
        const ballSize = 20;
        const areaWidth = this.simulationArea.clientWidth;
        const ballX = (areaWidth / 2) - (ballSize / 2);
        const ballY = (containerHeight - groundHeight) - (height * this.pixelsPerMeter) - ballSize;
        this.ball.style.left = `${ballX}px`;
        this.ball.style.top = `${ballY}px`;
    }
    
    positionBallInFlight(x, height) {
        if (!this.ball) return;
        const containerHeight = this.simulationArea.clientHeight;
        const groundHeight = 40;
        const ballSize = 20;
        const areaWidth = this.simulationArea.clientWidth;
        
        // Ensure we have valid dimensions
        if (containerHeight <= 0 || areaWidth <= 0) {
            console.warn('Invalid container dimensions during ball positioning');
            return;
        }
        
        // Convert physics coordinates to screen coordinates
        // Use horizontal display scaling for x position
        const horizontalPixelsPerMeter = areaWidth / this.horizontalDisplayRange;
        const ballX = (this.startXOffset + x) * horizontalPixelsPerMeter - (ballSize / 2);
        const ballY = (containerHeight - groundHeight) - (height * this.pixelsPerMeter) - ballSize;
        
        this.ball.style.left = `${ballX}px`;
        this.ball.style.top = `${ballY}px`;
    }

    positionBallAtStart() {
        if (!this.ball) return;
        const containerHeight = this.simulationArea.clientHeight;
        const groundHeight = 40;
        const ballSize = 20;
        const areaWidth = this.simulationArea.clientWidth;
        
        // Position ball at starting position on ground
        const horizontalPixelsPerMeter = areaWidth / this.horizontalDisplayRange;
        const ballX = this.startXOffset * horizontalPixelsPerMeter - (ballSize / 2);
        const ballY = (containerHeight - groundHeight) - ballSize;
        
        this.ball.style.left = `${ballX}px`;
        this.ball.style.top = `${ballY}px`;
    }
    
    calculatePosition(time) {
<<<<<<< HEAD
        // Variable gravity physics: g(h, m) = 7m/(h + 5)
        // This requires numerical integration since acceleration depends on position
        
        if (time === 0) {
            return {
                height: this.initialHeight,
                velocity: this.initialVelocity
            };
        }
        
        // Use small time steps for numerical integration
        const dt = 0.001; // 1ms time step
        let currentHeight = this.initialHeight;
        let currentVelocity = this.initialVelocity;
        
        for (let t = 0; t < time; t += dt) {
            // Calculate gravity at current height and mass: g(h, m) = 7m/(h + 5)
            const currentGravity = (7 * this.mass) / (currentHeight + 5);
            
            // Update velocity: v = v - g*dt
            currentVelocity -= currentGravity * dt;
            
            // Update position: h = h + v*dt
            currentHeight += currentVelocity * dt;
            
            // Don't go below ground
            if (currentHeight <= 0) {
                currentHeight = 0;
                currentVelocity = 0;
                break;
            }
        }
        
        return {
            height: Math.max(0, currentHeight),
            velocity: currentVelocity
=======
        // Convert angle to radians
        const angleRad = (this.launchAngle * Math.PI) / 180;
        
        // Calculate initial velocity components
        const v0x = this.initialVelocity * Math.cos(angleRad);
        const v0y = this.initialVelocity * Math.sin(angleRad);
        
        // Kinematic equations for projectile motion
        // x(t) = v_0x * t
        const x = v0x * time;
        
        // y(t) = h_0 + v_0y*t - (1/2)*g*t²
        const height = this.initialHeight + (v0y * time) - (0.5 * this.gravity * time * time);
        
        // Velocity components: vx(t) = v_0x (constant), vy(t) = v_0y - g*t
        const velocityX = v0x;
        const velocityY = v0y - (this.gravity * time);
        
        return {
            x: x,
            height: Math.max(0, height), // Don't go below ground
            velocityX: velocityX,
            velocityY: velocityY
>>>>>>> f870a235
        };
    }
    
    startSimulation() {
        if (this.isRunning) return;
        
        // Ensure proper scaling is calculated before starting
        this.calculatePixelsPerMeter();
        
        this.isRunning = true;
        this.startTime = performance.now();
        this.currentTime = 0;
        this.currentX = 0;
        
        this.calculateMaxHeight();
        this.createBall();
        
        this.startBtn.textContent = 'Run';
        this.startBtn.disabled = true;
        
        this.animate();
    }
    
    animate() {
        if (!this.isRunning) return;
        
        const now = performance.now();
        this.currentTime = (now - this.startTime) / 1000; // Convert to seconds
        
        const position = this.calculatePosition(this.currentTime);
        this.currentHeight = position.height;
        this.currentX = position.x;
        this.currentVelocityX = position.velocityX;
        this.currentVelocityY = position.velocityY;
        
        // Update ball position (using physics position during simulation)
        this.positionBallInFlight(this.currentX, this.currentHeight);
        
        // Update displays
        this.updateDisplay();
        
        // Check if simulation should end when the ball hits the ground
        // End if time exceeded computed flight time or if height fell to/below ground (with small tolerance)
        const epsilon = 0.01; // meters tolerance
        const timeEpsilon = 0.001; // seconds
        const hitGround = (this.currentTime > timeEpsilon) && (this.currentHeight <= epsilon);
        if (this.currentTime >= this.flightTime || hitGround) {
            // Snap to ground level to avoid sinking
            this.currentHeight = 0;
            this.positionBallInFlight(this.currentX, this.currentHeight);
            this.endSimulation();
            return;
        }
        
        this.animationId = requestAnimationFrame(() => this.animate());
    }
    
    endSimulation() {
        this.isRunning = false;
        this.startBtn.textContent = 'Run';
        this.startBtn.disabled = false;
        
        if (this.animationId) {
            cancelAnimationFrame(this.animationId);
            this.animationId = null;
        }
        
        // Position ball at ground level (resting position)
        this.positionBallInFlight(this.currentX, 0);
        this.currentHeight = 0;
        this.currentVelocityX = 0;
        this.currentVelocityY = 0;
        this.updateDisplay();
    }
    
    resetSimulation() {
        this.endSimulation();
        
        // Reset time and position
        this.currentTime = 0;
        this.currentHeight = this.initialHeight;
        this.currentX = 0;
        this.currentVelocityX = 0;
        this.currentVelocityY = 0;
        
        // Reset ball position to starting position
        if (this.ball) {
            this.positionBallAtStart();
        } else {
            this.createBall();
        }
        
        this.updateDisplay();
    }
    
    updateDisplay() {
<<<<<<< HEAD
        // Update current values display
        this.timeDisplay.textContent = `${this.currentTime.toFixed(2)} s`;
        this.heightDisplay.textContent = `${this.currentHeight.toFixed(2)} m`;
        this.velocityDisplay.textContent = `${this.currentVelocity.toFixed(2)} m/s`;
=======
        // Display updates can be added here if needed
>>>>>>> f870a235
    }
    
    resizeCanvas() {
        const container = this.canvas.parentElement;
        this.canvas.width = container.clientWidth;
        this.canvas.height = container.clientHeight - 40; // Leave space for ground
        
        // Recalculate scaling for new dimensions and regenerate ticks
        this.calculatePixelsPerMeter();
        this.generateHeightTicks();
        this.generateXAxisTicks();
        
        if (this.ball) {
            const usePhysics = this.isRunning;
            if (usePhysics) {
                this.positionBallInFlight(this.currentX || 0, this.currentHeight || this.initialHeight);
            } else {
                this.positionBallAtStart();
            }
        }
    }
}

// Initialize the simulator when the DOM is loaded
document.addEventListener('DOMContentLoaded', () => {
    const simulator = new ProjectileMotionSimulator();
    
    // Handle window resize
    window.addEventListener('resize', () => {
        simulator.resizeCanvas();
    });
    
    // Initial canvas resize
    setTimeout(() => {
        simulator.resizeCanvas();
    }, 100);
});<|MERGE_RESOLUTION|>--- conflicted
+++ resolved
@@ -27,10 +27,6 @@
         this.flightTime = 0;
         
         // Visual scaling
-<<<<<<< HEAD
-        this.pixelsPerMeter = 20; // pixels per meter (adjusted for 30m display)
-        this.maxDisplayHeight = 30; // maximum height to display in meters
-=======
         this.maxDisplayHeight = 15; // maximum height to display in meters
         this.pixelsPerMeter = 10; // will be calculated dynamically based on container height
         
@@ -39,7 +35,6 @@
         
         // Horizontal display range
         this.horizontalDisplayRange = 25; // meters to show across full width
->>>>>>> f870a235
         
         this.initializeElements();
         this.bindEvents();
@@ -77,14 +72,6 @@
         this.startBtn = document.getElementById('start-simulation');
         this.resetBtn = document.getElementById('reset-simulation');
         
-<<<<<<< HEAD
-        // Info displays
-        this.timeDisplay = document.getElementById('current-time');
-        this.heightDisplay = document.getElementById('current-height');
-        this.velocityDisplay = document.getElementById('current-velocity');
-        
-=======
->>>>>>> f870a235
         // Simulation area
         this.simulationArea = document.querySelector('.simulation-area');
     }
@@ -102,8 +89,6 @@
         this.massSlider.addEventListener('input', (e) => {
             this.mass = parseFloat(e.target.value);
             this.massValue.textContent = this.mass.toFixed(1);
-            this.calculateMaxHeight();
-            this.updateDisplay();
         });
         
         this.angleSlider.addEventListener('input', (e) => {
@@ -150,45 +135,6 @@
     }
     
     calculateMaxHeight() {
-<<<<<<< HEAD
-        // With variable gravity g(h, m) = 7m/(h + 5), we need to simulate to find max height
-        // Simulate until velocity becomes zero (peak height)
-        
-        let time = 0;
-        let maxHeight = this.initialHeight;
-        let lastVelocity = this.initialVelocity;
-        
-        // Simulate with small time steps to find when velocity becomes zero
-        const dt = 0.01; // 10ms steps for faster calculation
-        for (let t = 0; t < 100; t += dt) { // Max 100 seconds
-            const position = this.calculatePosition(t);
-            
-            if (position.velocity <= 0 && t > 0) {
-                // Found peak - velocity just became negative
-                maxHeight = Math.max(maxHeight, position.height);
-                break;
-            }
-            
-            maxHeight = Math.max(maxHeight, position.height);
-            lastVelocity = position.velocity;
-        }
-        
-        this.maxHeight = maxHeight;
-        
-        // Estimate flight time by simulating until ball returns to start height
-        this.flightTime = 0;
-        for (let t = 0; t < 200; t += 0.1) { // Max 200 seconds
-            const position = this.calculatePosition(t);
-            if (t > 0.1 && position.height <= this.initialHeight + 0.01) {
-                this.flightTime = t;
-                break;
-            }
-        }
-        
-        if (this.flightTime === 0) {
-            this.flightTime = 100; // Fallback
-        }
-=======
         // Convert angle to radians
         const angleRad = (this.launchAngle * Math.PI) / 180;
         
@@ -221,7 +167,6 @@
         
         // Ensure minimum flight time for very low velocities
         this.flightTime = Math.max(this.flightTime, 0.1);
->>>>>>> f870a235
     }
     
     calculatePixelsPerMeter() {
@@ -410,44 +355,6 @@
     }
     
     calculatePosition(time) {
-<<<<<<< HEAD
-        // Variable gravity physics: g(h, m) = 7m/(h + 5)
-        // This requires numerical integration since acceleration depends on position
-        
-        if (time === 0) {
-            return {
-                height: this.initialHeight,
-                velocity: this.initialVelocity
-            };
-        }
-        
-        // Use small time steps for numerical integration
-        const dt = 0.001; // 1ms time step
-        let currentHeight = this.initialHeight;
-        let currentVelocity = this.initialVelocity;
-        
-        for (let t = 0; t < time; t += dt) {
-            // Calculate gravity at current height and mass: g(h, m) = 7m/(h + 5)
-            const currentGravity = (7 * this.mass) / (currentHeight + 5);
-            
-            // Update velocity: v = v - g*dt
-            currentVelocity -= currentGravity * dt;
-            
-            // Update position: h = h + v*dt
-            currentHeight += currentVelocity * dt;
-            
-            // Don't go below ground
-            if (currentHeight <= 0) {
-                currentHeight = 0;
-                currentVelocity = 0;
-                break;
-            }
-        }
-        
-        return {
-            height: Math.max(0, currentHeight),
-            velocity: currentVelocity
-=======
         // Convert angle to radians
         const angleRad = (this.launchAngle * Math.PI) / 180;
         
@@ -471,7 +378,6 @@
             height: Math.max(0, height), // Don't go below ground
             velocityX: velocityX,
             velocityY: velocityY
->>>>>>> f870a235
         };
     }
     
@@ -568,14 +474,7 @@
     }
     
     updateDisplay() {
-<<<<<<< HEAD
-        // Update current values display
-        this.timeDisplay.textContent = `${this.currentTime.toFixed(2)} s`;
-        this.heightDisplay.textContent = `${this.currentHeight.toFixed(2)} m`;
-        this.velocityDisplay.textContent = `${this.currentVelocity.toFixed(2)} m/s`;
-=======
         // Display updates can be added here if needed
->>>>>>> f870a235
     }
     
     resizeCanvas() {
