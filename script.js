class ProjectileMotionSimulator {
    constructor() {
        this.canvas = document.getElementById('simulation-canvas');
        this.ctx = this.canvas.getContext('2d');
        
        // Physics constants
        this.gravity = 7; // m/s²
        
        // Simulation state
        this.isRunning = false;
        this.animationId = null;
        this.startTime = 0;
        
        // Current parameters (match slider defaults)
        this.initialVelocity = 2.5; // m/s
        this.mass = 1; // kg (note: mass doesn't affect motion in vacuum)
        this.initialHeight = 2.5; // m
        
        // Current state
        this.currentTime = 0;
        this.currentHeight = 0;
        this.currentVelocity = 0;
        this.maxHeight = 0;
        this.flightTime = 0;
        
        // Visual scaling
<<<<<<< HEAD
        this.pixelsPerMeter = 30; // pixels per meter (adjusted to maintain same total size with 20m range)
=======
        this.pixelsPerMeter = 30; // pixels per meter (adjusted to maintain same visual size with 20m range)
>>>>>>> 83abcf25
        this.maxDisplayHeight = 20; // maximum height to display in meters
        
        this.initializeElements();
        this.bindEvents();
        this.updateDisplay();
        this.generateHeightTicks();

        // If ended at podium, ensure resting position visually matches podium top
        if (!this.isRunning) {
            this.positionBall(this.initialHeight, false);
        }
        this.generateHeightTicks();
    }
    
    initializeElements() {
        // Sliders
        this.velocitySlider = document.getElementById('initial-velocity');
        this.massSlider = document.getElementById('mass');
        this.heightSlider = document.getElementById('initial-height');
        
        // Value displays
        this.velocityValue = document.getElementById('velocity-value');
        this.massValue = document.getElementById('mass-value');
        this.heightValue = document.getElementById('height-value');
        
        // Buttons
        this.startBtn = document.getElementById('start-simulation');
        this.resetBtn = document.getElementById('reset-simulation');
        
        // Info displays removed
        
        // Simulation area
        this.simulationArea = document.querySelector('.simulation-area');
    }
    
    bindEvents() {
        // Slider events
        this.velocitySlider.addEventListener('input', (e) => {
            this.initialVelocity = parseFloat(e.target.value);
            this.velocityValue.textContent = this.initialVelocity.toFixed(1);
            this.calculateMaxHeight();
            this.updateDisplay();
        });
        
        this.massSlider.addEventListener('input', (e) => {
            this.mass = parseFloat(e.target.value);
            this.massValue.textContent = this.mass.toFixed(1);
        });
        
        this.heightSlider.addEventListener('input', (e) => {
            this.initialHeight = parseFloat(e.target.value);
            this.heightValue.textContent = this.initialHeight.toFixed(1);
            this.calculateMaxHeight();
            this.updateDisplay();
            this.updatePodium();
            
            // Update ball position if it exists and simulation is not running
            if (!this.isRunning) {
                this.currentHeight = this.initialHeight;
                if (this.ball) {
                    this.positionBallOnPodium(this.initialHeight);
                } else {
                    this.createBall();
                }
            }
        });
        
        // Button events
        this.startBtn.addEventListener('click', () => this.startSimulation());
        this.resetBtn.addEventListener('click', () => this.resetSimulation());
        
        // Keyboard events
        document.addEventListener('keydown', (e) => {
            if (e.key === 'Enter' && !this.isRunning) {
                this.startSimulation();
            }
        });
        
        // Initialize podium and ball
        this.createPodium();
        this.updatePodium();
        this.createBall();
        this.currentHeight = this.initialHeight;
    }
    
    calculateMaxHeight() {
        // Calculate maximum height using kinematic equation: h_max = h_0 + v_0²/(2g)
        this.maxHeight = this.initialHeight + (this.initialVelocity * this.initialVelocity) / (2 * this.gravity);
        
        // Calculate time to return to starting height (podium top): t = 2*v_0/g
        this.flightTime = this.initialVelocity > 0 ? (2 * this.initialVelocity) / this.gravity : 0;
    }
    
    generateHeightTicks() {
        const leftScale = document.querySelector('.left-scale');
        const rightScale = document.querySelector('.right-scale');
        
        if (!leftScale || !rightScale) {
            console.error('Height scale elements not found!');
            return;
        }
        
        // Clear existing ticks
        leftScale.innerHTML = '';
        rightScale.innerHTML = '';
        
        // Generate ticks every 1 meter (from 0 at ground up to maxDisplayHeight)
        for (let height = 0; height <= this.maxDisplayHeight; height += 1) {
            const leftTick = this.createHeightTick(height, 'left');
            const rightTick = this.createHeightTick(height, 'right');
            
            leftScale.appendChild(leftTick);
            rightScale.appendChild(rightTick);
        }
    }
    
    createHeightTick(height, side) {
        const tick = document.createElement('div');
        tick.className = 'height-tick';
        
        const label = document.createElement('span');
        label.className = 'height-label';
        label.textContent = `${height}m`;
        
        tick.appendChild(label);
        
        // Position the tick based on height relative to the full simulation area
        // Use the simulation area's clientHeight (canvas + ground) so 0m aligns with ground top
        const containerHeight = this.simulationArea.clientHeight;
        const groundHeight = 40;
        const tickPosition = containerHeight - groundHeight - (height * this.pixelsPerMeter);
        tick.style.position = 'absolute';
        tick.style.top = `${tickPosition}px`;
        tick.style.width = '100%';
        
        return tick;
    }
    
    createPodium() {
        this.podium = document.createElement('div');
        this.podium.className = 'podium';
        this.simulationArea.appendChild(this.podium);
    }
    
    updatePodium() {
        if (this.podium) {
            const podiumHeight = this.initialHeight * this.pixelsPerMeter;
            this.podium.style.height = `${podiumHeight}px`;
        }
    }
    
    createBall() {
        // Remove existing ball if any
        const existingBall = document.querySelector('.ball');
        if (existingBall) {
            existingBall.remove();
        }
        
        this.ball = document.createElement('div');
        this.ball.className = 'ball';
        this.simulationArea.appendChild(this.ball);
        
        // Position ball at starting position
        this.positionBallOnPodium(this.initialHeight);
    }
    
    positionBallByBottomHeight(height) {
        if (!this.ball) return;
        const containerHeight = this.simulationArea.clientHeight;
        const groundHeight = 40;
        const ballSize = 20;
        const areaWidth = this.simulationArea.clientWidth;
        const ballX = (areaWidth / 2) - (ballSize / 2);
        const ballY = (containerHeight - groundHeight) - (height * this.pixelsPerMeter) - ballSize;
        this.ball.style.left = `${ballX}px`;
        this.ball.style.top = `${ballY}px`;
    }

    positionBallOnPodium(height) {
        if (!this.ball) return;
        const containerHeight = this.simulationArea.clientHeight;
        const groundHeight = 40;
        const ballSize = 20;
        const areaWidth = this.simulationArea.clientWidth;
        let podiumTopY;
        if (this.podium && this.simulationArea) {
            const containerRect = this.simulationArea.getBoundingClientRect();
            const podiumRect = this.podium.getBoundingClientRect();
            podiumTopY = podiumRect.top - containerRect.top;
        } else {
            const podiumHeight = height * this.pixelsPerMeter;
            podiumTopY = (containerHeight - groundHeight) - podiumHeight;
        }
        const ballX = (areaWidth / 2) - (ballSize / 2);
        const ballY = podiumTopY - ballSize;
        this.ball.style.left = `${ballX}px`;
        this.ball.style.top = `${ballY}px`;
    }
    
    calculatePosition(time) {
        // Kinematic equation: h(t) = h_0 + v_0*t - (1/2)*g*t²
        const height = this.initialHeight + (this.initialVelocity * time) - (0.5 * this.gravity * time * time);
        
        // Velocity equation: v(t) = v_0 - g*t
        const velocity = this.initialVelocity - (this.gravity * time);
        
        return {
            height: Math.max(0, height), // Don't go below ground
            velocity: velocity
        };
    }
    
    startSimulation() {
        if (this.isRunning) return;
        
        this.isRunning = true;
        this.startTime = performance.now();
        this.currentTime = 0;
        
        this.calculateMaxHeight();
        this.createBall();
        
        this.startBtn.textContent = 'Run';
        this.startBtn.disabled = true;
        
        this.animate();
    }
    
    animate() {
        if (!this.isRunning) return;
        
        const now = performance.now();
        this.currentTime = (now - this.startTime) / 1000; // Convert to seconds
        
        const position = this.calculatePosition(this.currentTime);
        this.currentHeight = position.height;
        this.currentVelocity = position.velocity;
        
        // Update ball position (using physics height during simulation)
        this.positionBallByBottomHeight(this.currentHeight);
        
        // Update displays
        this.updateDisplay();
        
        // Check if simulation should end when the ball returns to podium height
        // End if time exceeded computed flight time or if height fell to/below initialHeight (with small tolerance)
        const epsilon = 0.01; // meters tolerance
        const timeEpsilon = 0.001; // seconds
        const returnedToStartHeight = (this.currentTime > timeEpsilon) && (this.currentHeight <= this.initialHeight + epsilon) && (this.currentVelocity <= 0);
        if (this.currentTime >= this.flightTime || returnedToStartHeight) {
            // Snap to podium height to avoid sinking
            this.currentHeight = this.initialHeight;
            this.positionBallByBottomHeight(this.currentHeight);
            this.endSimulation();
            return;
        }
        
        this.animationId = requestAnimationFrame(() => this.animate());
    }
    
    endSimulation() {
        this.isRunning = false;
        this.startBtn.textContent = 'Run';
        this.startBtn.disabled = false;
        
        if (this.animationId) {
            cancelAnimationFrame(this.animationId);
            this.animationId = null;
        }
        
        // Position ball at ground level (resting position)
        this.positionBallOnPodium(0);
        this.currentHeight = 0;
        this.currentVelocity = 0;
        this.updateDisplay();
    }
    
    resetSimulation() {
        this.endSimulation();
        
        // Reset time and position
        this.currentTime = 0;
        this.currentHeight = this.initialHeight;
        this.currentVelocity = 0;
        
        // Reset ball position to current initial height (resting position)
        if (this.ball) {
            this.positionBallOnPodium(this.initialHeight);
        } else {
            this.createBall();
        }
        
        this.updateDisplay();
    }
    
    updateDisplay() {
        // No displays to update - removed info panel
    }
    
    resizeCanvas() {
        const container = this.canvas.parentElement;
        this.canvas.width = container.clientWidth;
        this.canvas.height = container.clientHeight - 40; // Leave space for ground
        
        // Regenerate height ticks with new canvas dimensions
        this.generateHeightTicks();
        this.updatePodium();
        
        if (this.ball) {
            const usePhysics = this.isRunning;
            if (usePhysics) {
                this.positionBallByBottomHeight(this.currentHeight || this.initialHeight);
            } else {
                this.positionBallOnPodium(this.currentHeight || this.initialHeight);
            }
        }
    }
}

// Initialize the simulator when the DOM is loaded
document.addEventListener('DOMContentLoaded', () => {
    const simulator = new ProjectileMotionSimulator();
    
    // Handle window resize
    window.addEventListener('resize', () => {
        simulator.resizeCanvas();
    });
    
    // Initial canvas resize
    setTimeout(() => {
        simulator.resizeCanvas();
    }, 100);
});<|MERGE_RESOLUTION|>--- conflicted
+++ resolved
@@ -24,11 +24,7 @@
         this.flightTime = 0;
         
         // Visual scaling
-<<<<<<< HEAD
-        this.pixelsPerMeter = 30; // pixels per meter (adjusted to maintain same total size with 20m range)
-=======
         this.pixelsPerMeter = 30; // pixels per meter (adjusted to maintain same visual size with 20m range)
->>>>>>> 83abcf25
         this.maxDisplayHeight = 20; // maximum height to display in meters
         
         this.initializeElements();
