* {
    margin: 0;
    padding: 0;
    box-sizing: border-box;
}

body {
    font-family: 'Segoe UI', Tahoma, Geneva, Verdana, sans-serif;
<<<<<<< HEAD
    background: linear-gradient(135deg, #1a1a1a 0%, #2d2d2d 100%);
=======
    background: linear-gradient(135deg, #1a237e 0%, #283593 100%);
>>>>>>> f870a235
    min-height: 100vh;
    color: #ff6b3d;
}

.container {
    max-width: 1400px;
    margin: 0 auto;
    padding: 20px;
}

header {
    text-align: center;
    margin-bottom: 30px;
}

header h1 {
    color: #ff8f5a;
    font-size: 2.5rem;
    font-weight: 300;
    text-shadow: 2px 2px 4px rgba(0,0,0,0.8);
}

.main-content {
    display: flex;
    gap: 30px;
    align-items: flex-start;
}

/* Controls Panel */
.controls-panel {
    background: white;
    border-radius: 15px;
    padding: 25px;
    box-shadow: 0 10px 30px rgba(0,0,0,0.2);
    min-width: 300px;
    flex-shrink: 0;
}

.controls-panel h2 {
    margin-bottom: 25px;
    color: #ff6b3d;
    font-weight: 500;
    text-align: center;
}

.parameter {
    margin-bottom: 25px;
}

.parameter label {
    display: block;
    margin-bottom: 8px;
    font-weight: 500;
    color: #ff8f5a;
}

.parameter input[type="range"] {
    width: 100%;
    height: 8px;
    border-radius: 5px;
    background: #ddd;
    outline: none;
    -webkit-appearance: none;
    appearance: none;
    margin-bottom: 8px;
}

.parameter input[type="range"]::-webkit-slider-thumb {
    -webkit-appearance: none;
    appearance: none;
    width: 20px;
    height: 20px;
    border-radius: 50%;
    background: #ff6b3d;
    cursor: pointer;
    box-shadow: 0 2px 6px rgba(0,0,0,0.2);
}

.parameter input[type="range"]::-moz-range-thumb {
    width: 20px;
    height: 20px;
    border-radius: 50%;
    background: #ff6b3d;
    cursor: pointer;
    border: none;
    box-shadow: 0 2px 6px rgba(0,0,0,0.2);
}

.parameter .value {
    display: inline-block;
    background: #3a3a3a;
    padding: 4px 12px;
    border-radius: 15px;
    font-weight: 500;
    color: #ff8f5a;
    min-width: 60px;
    text-align: center;
}

.start-btn, .reset-btn {
    width: 100%;
    padding: 15px;
    border: none;
    border-radius: 10px;
    font-size: 1.1rem;
    font-weight: 600;
    cursor: pointer;
    transition: all 0.3s ease;
    margin-bottom: 10px;
}

.start-btn {
    background: linear-gradient(45deg, #4CAF50, #45a049);
    color: white;
    text-transform: uppercase;
    letter-spacing: 1px;
}

.start-btn:hover {
    transform: translateY(-2px);
    box-shadow: 0 5px 15px rgba(76, 175, 80, 0.4);
}

.start-btn:active {
    transform: translateY(0);
}

.reset-btn {
    background: linear-gradient(45deg, #f44336, #da190b);
    color: white;
}

.reset-btn:hover {
    transform: translateY(-2px);
    box-shadow: 0 5px 15px rgba(244, 67, 54, 0.4);
}

/* Simulation Container */
.simulation-container {
    display: flex;
    align-items: stretch;
    background: white;
    border-radius: 15px;
    box-shadow: 0 10px 30px rgba(0,0,0,0.2);
    overflow: hidden;
    flex-grow: 1;
    height: 70vh; /* keep the whole display within the viewport */
    min-width: 800px; /* ensure adequate width for projectile motion */
}

.height-scale {
    width: 60px;
    background: #2a2a2a;
    position: relative;
    display: flex;
    flex-direction: column;
    justify-content: flex-start;
    padding: 0;
    z-index: 10;
}

.height-tick {
    position: absolute;
    width: calc(100% - 20px);
    height: 1px;
    border-top: 1px solid #ccc;
    left: 50%;
    transform: translateX(-50%);
    box-sizing: border-box;
    z-index: 20;
}

.height-label {
    position: absolute;
    right: 15px;
    top: -8px;
    font-size: 12px;
    color: #ff8f5a;
    background: #2a2a2a;
    padding: 2px 4px;
}

.left-scale .height-label {
    right: auto;
    left: 15px;
}

.simulation-area {
    flex-grow: 1;
    position: relative;
    background: linear-gradient(to bottom, #87CEEB 0%, #E0F6FF 100%);
    display: flex;
    flex-direction: column;
    overflow: hidden; /* prevent ball from going outside bounds */
}

#simulation-canvas {
    flex: 1 1 auto;
    display: block;
    background: transparent;
    max-height: calc(100% - 40px); /* Don't overlap the ground */
}

.ground {
    height: 40px;
    background: linear-gradient(to bottom, #8B4513, #654321);
    position: relative;
    flex-shrink: 0; /* ensure ground remains visible and not overlapped by canvas */
    z-index: 5;
}

.ground::before {
    content: '';
    position: absolute;
    top: 0;
    left: 0;
    right: 0;
    height: 4px; /* make the grass strip slightly thicker for clear alignment */
    background: #228B22;
}

/* Info Panel */
.info-panel {
    background: #2a2a2a;
    border-radius: 15px;
    padding: 25px;
    box-shadow: 0 10px 30px rgba(0,0,0,0.4);
    min-width: 250px;
    flex-shrink: 0;
    border: 1px solid #3a3a3a;
}

.info-panel h3 {
    margin-bottom: 20px;
    color: #ff8f5a;
    font-weight: 500;
    text-align: center;
}

.info-item {
    display: flex;
    justify-content: space-between;
    margin-bottom: 12px;
    padding: 8px 0;
    border-bottom: 1px solid #3a3a3a;
}

.info-item:last-child {
    border-bottom: none;
}

.info-item span:first-child {
    font-weight: 500;
    color: #ff8f5a;
}

.info-item span:last-child {
    font-weight: 600;
    color: #ff6b3d;
    background: #1a1a1a;
    padding: 2px 8px;
    border-radius: 8px;
}

/* Responsive Design */
@media (max-width: 1200px) {
    .main-content {
        flex-direction: column;
        align-items: stretch;
    }
    
    .controls-panel {
        min-width: auto;
    }
    
    .simulation-container {
        height: 500px;
    }
}

@media (max-width: 768px) {
    .container {
        padding: 15px;
    }
    
    header h1 {
        font-size: 2rem;
    }
    
    .simulation-container {
        height: 400px;
    }
    
    .controls-panel {
        padding: 20px;
    }
}

/* Animation classes */
.ball {
    position: absolute;
    width: 20px;
    height: 20px;
    background: radial-gradient(circle at 30% 30%, #ff6b6b, #ee5a52);
    border-radius: 50%;
    box-shadow: 2px 2px 8px rgba(0,0,0,0.3);
    z-index: 10;
    transition: none;
}


.x-axis-scale {
    position: absolute;
    bottom: 0;
    left: 0;
    right: 0;
    height: 40px;
    z-index: 15;
    pointer-events: none;
}

.x-tick {
    position: absolute;
    height: 8px;
    width: 2px;
    background: #fff;
    top: 10px;
}

.x-tick-label {
    position: absolute;
    top: 20px;
    font-size: 10px;
    color: white;
    transform: translateX(-50%);
    padding: 1px 4px;
}<|MERGE_RESOLUTION|>--- conflicted
+++ resolved
@@ -6,11 +6,7 @@
 
 body {
     font-family: 'Segoe UI', Tahoma, Geneva, Verdana, sans-serif;
-<<<<<<< HEAD
-    background: linear-gradient(135deg, #1a1a1a 0%, #2d2d2d 100%);
-=======
     background: linear-gradient(135deg, #1a237e 0%, #283593 100%);
->>>>>>> f870a235
     min-height: 100vh;
     color: #ff6b3d;
 }
